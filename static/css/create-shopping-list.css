--- conflicted
+++ resolved
@@ -1,689 +1,3 @@
-<<<<<<< HEAD
-      /* Enhanced Create List Page - Dark Theme */
-      body {
-        margin: 0;
-        padding: 0;
-        background: var(--gradient-hero);
-        min-height: 100vh;
-        position: relative;
-        overflow-x: hidden;
-      }
-
-      /* Animated background pattern */
-      body::before {
-        content: '';
-        position: fixed;
-        top: 0;
-        left: 0;
-        right: 0;
-        bottom: 0;
-        background:
-          radial-gradient(circle at 20% 80%, rgba(120, 119, 198, 0.2) 0%, transparent 50%),
-          radial-gradient(circle at 80% 20%, rgba(255, 119, 198, 0.2) 0%, transparent 50%);
-        z-index: -1;
-        animation: backgroundShift 20s ease-in-out infinite;
-      }
-
-      @keyframes backgroundShift {
-        0%,
-        100% {
-          transform: scale(1) rotate(0deg);
-        }
-        50% {
-          transform: scale(1.05) rotate(0.5deg);
-        }
-      }
-
-      .header-nav {
-        background: rgba(15, 15, 35, 0.9);
-        backdrop-filter: blur(20px) saturate(180%);
-        border-bottom: 1px solid rgba(148, 163, 184, 0.2);
-        padding: var(--space-4) 0;
-        margin-bottom: var(--space-8);
-        box-shadow: var(--shadow-lg);
-      }
-
-      .nav-content {
-        max-width: 1200px;
-        margin: 0 auto;
-        padding: 0 var(--space-4);
-        display: flex;
-        align-items: center;
-        justify-content: space-between;
-      }
-
-      .back-link {
-        display: flex;
-        align-items: center;
-        gap: var(--space-3);
-        color: var(--neutral-800);
-        text-decoration: none;
-        font-weight: var(--font-semibold);
-        transition: var(--transition-base);
-        padding: var(--space-3) var(--space-5);
-        border-radius: var(--radius-lg);
-        background: rgba(255, 255, 255, 0.1);
-        border: 1px solid rgba(255, 255, 255, 0.2);
-      }
-
-      .back-link:hover {
-        transform: translateX(-4px);
-        background: rgba(255, 255, 255, 0.2);
-        border-color: rgba(255, 255, 255, 0.3);
-      }
-
-      .header-title {
-        color: var(--neutral-900);
-        font-size: var(--text-2xl);
-        font-weight: var(--font-bold);
-        margin: 0;
-        background: linear-gradient(135deg, #ffffff, #e2e8f0);
-        -webkit-background-clip: text;
-        -webkit-text-fill-color: transparent;
-        background-clip: text;
-      }
-
-      .save-indicator {
-        color: var(--neutral-700);
-        font-size: var(--text-sm);
-        display: flex;
-        align-items: center;
-        gap: var(--space-2);
-        padding: var(--space-2) var(--space-4);
-        background: rgba(34, 197, 94, 0.1);
-        border-radius: var(--radius-lg);
-        border: 1px solid rgba(34, 197, 94, 0.2);
-      }
-
-      .main-container {
-        max-width: 1000px;
-        margin: 0 auto;
-        padding: 0 var(--space-4) var(--space-12);
-      }
-
-      .create-form {
-        background: rgba(15, 15, 35, 0.95);
-        backdrop-filter: blur(20px) saturate(180%);
-        border-radius: var(--radius-3xl);
-        box-shadow: var(--shadow-2xl);
-        overflow: hidden;
-        border: 1px solid rgba(148, 163, 184, 0.2);
-      }
-
-      .form-header {
-        padding: var(--space-10);
-        background: linear-gradient(135deg, rgba(15, 15, 35, 0.9), rgba(30, 41, 59, 0.9));
-        border-bottom: 1px solid rgba(148, 163, 184, 0.2);
-        text-align: center;
-        position: relative;
-      }
-
-      .form-header::before {
-        content: '';
-        position: absolute;
-        top: 0;
-        left: 0;
-        right: 0;
-        height: 4px;
-        background: var(--gradient-primary);
-      }
-
-      .form-title {
-        font-size: var(--text-4xl);
-        font-weight: var(--font-black);
-        color: var(--neutral-900);
-        margin-bottom: var(--space-3);
-        background: linear-gradient(135deg, #ffffff, #e2e8f0);
-        -webkit-background-clip: text;
-        -webkit-text-fill-color: transparent;
-        background-clip: text;
-      }
-
-      .form-subtitle {
-        color: var(--neutral-600);
-        font-size: var(--text-lg);
-        font-weight: var(--font-medium);
-      }
-
-      .form-body {
-        padding: var(--space-10);
-      }
-
-      .form-section {
-        margin-bottom: var(--space-12);
-      }
-
-      .section-title {
-        font-size: var(--text-2xl);
-        font-weight: var(--font-bold);
-        color: var(--neutral-800);
-        margin-bottom: var(--space-6);
-        display: flex;
-        align-items: center;
-        gap: var(--space-4);
-        position: relative;
-      }
-
-      .section-title::before {
-        content: '';
-        width: 6px;
-        height: 32px;
-        background: var(--gradient-primary);
-        border-radius: var(--radius-full);
-      }
-
-      .form-grid {
-        display: grid;
-        grid-template-columns: repeat(auto-fit, minmax(300px, 1fr));
-        gap: var(--space-8);
-      }
-
-      .input-group {
-        margin-bottom: var(--space-6);
-      }
-
-      .input-group label {
-        display: block;
-        font-size: var(--text-sm);
-        font-weight: var(--font-bold);
-        color: var(--neutral-800);
-        margin-bottom: var(--space-3);
-        text-transform: uppercase;
-        letter-spacing: var(--tracking-wide);
-      }
-
-      .required {
-        color: var(--error-400);
-      }
-
-      .input-group input,
-      .input-group select,
-      .input-group textarea {
-        width: 100%;
-        padding: var(--space-5);
-        border: 2px solid rgba(148, 163, 184, 0.3);
-        border-radius: var(--radius-xl);
-        font-size: var(--text-base);
-        font-weight: var(--font-medium);
-        transition: var(--transition-base);
-        background: rgba(30, 41, 59, 0.8);
-        color: var(--neutral-800);
-        backdrop-filter: blur(10px);
-      }
-
-      .input-group input:focus,
-      .input-group select:focus,
-      .input-group textarea:focus {
-        outline: none;
-        border-color: var(--primary-500);
-        background: rgba(30, 41, 59, 0.9);
-        box-shadow: 0 0 0 4px rgba(14, 165, 233, 0.1);
-        transform: translateY(-2px);
-      }
-
-      .input-group input::placeholder,
-      .input-group textarea::placeholder {
-        color: var(--neutral-500);
-      }
-
-      textarea {
-        resize: vertical;
-        min-height: 100px;
-      }
-
-      /* Enhanced Items Section */
-      .items-section {
-        border: 2px dashed rgba(148, 163, 184, 0.4);
-        border-radius: var(--radius-2xl);
-        padding: var(--space-8);
-        background: rgba(30, 41, 59, 0.5);
-        position: relative;
-        backdrop-filter: blur(10px);
-      }
-
-      .items-header {
-        display: flex;
-        justify-content: space-between;
-        align-items: center;
-        margin-bottom: var(--space-8);
-      }
-
-      .items-counter {
-        background: rgba(14, 165, 233, 0.2);
-        color: var(--primary-300);
-        padding: var(--space-3) var(--space-5);
-        border-radius: var(--radius-full);
-        font-size: var(--text-sm);
-        font-weight: var(--font-bold);
-        border: 1px solid rgba(14, 165, 233, 0.3);
-      }
-
-      .add-item-btn {
-        background: var(--gradient-primary);
-        color: white;
-        border: none;
-        padding: var(--space-4) var(--space-8);
-        border-radius: var(--radius-xl);
-        font-weight: var(--font-bold);
-        cursor: pointer;
-        transition: var(--transition-base);
-        display: flex;
-        align-items: center;
-        gap: var(--space-3);
-        box-shadow: var(--shadow-lg);
-        border: 2px solid rgba(255, 255, 255, 0.2);
-      }
-
-      .add-item-btn:hover {
-        transform: translateY(-2px) scale(1.05);
-        box-shadow: var(--shadow-xl);
-        border-color: rgba(255, 255, 255, 0.4);
-      }
-
-      .item-form {
-        background: rgba(51, 65, 85, 0.8);
-        border: 1px solid rgba(148, 163, 184, 0.3);
-        border-radius: var(--radius-2xl);
-        padding: var(--space-8);
-        margin-bottom: var(--space-6);
-        box-shadow: var(--shadow-md);
-        position: relative;
-        backdrop-filter: blur(15px);
-        transition: var(--transition-base);
-      }
-
-      .item-form:hover {
-        transform: translateY(-2px);
-        box-shadow: var(--shadow-lg);
-        border-color: rgba(148, 163, 184, 0.5);
-      }
-
-      .item-form-grid {
-        display: grid;
-        grid-template-columns: 2fr 1fr 1fr 1fr 1fr;
-        gap: var(--space-6);
-        align-items: end;
-      }
-
-      .item-total {
-        background: rgba(34, 197, 94, 0.2);
-        border: 1px solid rgba(34, 197, 94, 0.3);
-        padding: var(--space-4);
-        border-radius: var(--radius-lg);
-        text-align: center;
-        font-weight: var(--font-bold);
-        color: var(--success-300);
-        font-size: var(--text-lg);
-      }
-
-      .remove-item-btn {
-        position: absolute;
-        top: var(--space-4);
-        right: var(--space-4);
-        background: rgba(239, 68, 68, 0.2);
-        color: var(--error-300);
-        border: none;
-        width: 40px;
-        height: 40px;
-        border-radius: var(--radius-full);
-        cursor: pointer;
-        transition: var(--transition-base);
-        display: flex;
-        align-items: center;
-        justify-content: center;
-        border: 1px solid rgba(239, 68, 68, 0.3);
-      }
-
-      .remove-item-btn:hover {
-        background: rgba(239, 68, 68, 0.3);
-        border-color: rgba(239, 68, 68, 0.5);
-        transform: scale(1.1);
-      }
-
-      .items-list {
-        min-height: 120px;
-      }
-
-      .empty-items {
-        text-align: center;
-        color: var(--neutral-600);
-        padding: var(--space-12);
-      }
-
-      .empty-items svg {
-        width: 60px;
-        height: 60px;
-        margin-bottom: var(--space-4);
-        opacity: 0.4;
-        color: var(--neutral-500);
-      }
-
-      /* Enhanced Summary Section */
-      .summary-section {
-        background: linear-gradient(135deg, rgba(14, 165, 233, 0.1), rgba(217, 70, 239, 0.1));
-        border: 1px solid rgba(148, 163, 184, 0.3);
-        border-radius: var(--radius-2xl);
-        padding: var(--space-8);
-        margin-top: var(--space-8);
-        backdrop-filter: blur(15px);
-      }
-
-      .summary-section h3 {
-        margin-bottom: var(--space-6);
-        text-align: center;
-        color: var(--neutral-800);
-        font-size: var(--text-xl);
-        font-weight: var(--font-bold);
-      }
-
-      .summary-grid {
-        display: grid;
-        grid-template-columns: repeat(auto-fit, minmax(200px, 1fr));
-        gap: var(--space-6);
-      }
-
-      .summary-item {
-        text-align: center;
-        padding: var(--space-4);
-        background: rgba(51, 65, 85, 0.5);
-        border-radius: var(--radius-lg);
-        border: 1px solid rgba(148, 163, 184, 0.2);
-      }
-
-      .summary-label {
-        font-size: var(--text-sm);
-        color: var(--neutral-600);
-        margin-bottom: var(--space-2);
-        font-weight: var(--font-semibold);
-        text-transform: uppercase;
-        letter-spacing: var(--tracking-wide);
-      }
-
-      .summary-value {
-        font-size: var(--text-2xl);
-        font-weight: var(--font-bold);
-        color: var(--neutral-800);
-      }
-
-      .summary-value.total {
-        font-size: var(--text-3xl);
-        color: var(--success-400);
-        background: linear-gradient(135deg, var(--success-400), var(--success-300));
-        -webkit-background-clip: text;
-        -webkit-text-fill-color: transparent;
-        background-clip: text;
-      }
-
-      /* Enhanced Action Buttons */
-      .form-actions {
-        display: flex;
-        gap: var(--space-6);
-        justify-content: flex-end;
-        padding: var(--space-8) var(--space-10);
-        background: linear-gradient(135deg, rgba(15, 15, 35, 0.9), rgba(30, 41, 59, 0.9));
-        border-top: 1px solid rgba(148, 163, 184, 0.2);
-      }
-
-      .btn-secondary {
-        background: rgba(71, 85, 105, 0.8);
-        color: var(--neutral-700);
-        border: 2px solid rgba(148, 163, 184, 0.3);
-        padding: var(--space-4) var(--space-10);
-        border-radius: var(--radius-xl);
-        font-weight: var(--font-bold);
-        cursor: pointer;
-        transition: var(--transition-base);
-        text-decoration: none;
-        backdrop-filter: blur(10px);
-      }
-
-      .btn-secondary:hover {
-        background: rgba(71, 85, 105, 1);
-        border-color: rgba(148, 163, 184, 0.5);
-        transform: translateY(-2px);
-        color: var(--neutral-800);
-      }
-
-      .btn-primary {
-        background: var(--gradient-success);
-        color: white;
-        border: none;
-        padding: var(--space-4) var(--space-10);
-        border-radius: var(--radius-xl);
-        font-size: var(--text-base);
-        font-weight: var(--font-bold);
-        cursor: pointer;
-        transition: var(--transition-base);
-        display: flex;
-        align-items: center;
-        gap: var(--space-3);
-        box-shadow: var(--shadow-lg);
-        border: 2px solid rgba(255, 255, 255, 0.2);
-        position: relative;
-        overflow: hidden;
-      }
-
-      .btn-primary::before {
-        content: '';
-        position: absolute;
-        top: 0;
-        left: -100%;
-        width: 100%;
-        height: 100%;
-        background: linear-gradient(90deg, transparent, rgba(255, 255, 255, 0.2), transparent);
-        transition: left 0.5s;
-      }
-
-      .btn-primary:hover::before {
-        left: 100%;
-      }
-
-      .btn-primary:hover {
-        transform: translateY(-3px) scale(1.05);
-        box-shadow: var(--shadow-xl);
-        border-color: rgba(255, 255, 255, 0.4);
-      }
-
-      .btn-primary:disabled {
-        opacity: 0.5;
-        cursor: not-allowed;
-        transform: none !important;
-        box-shadow: var(--shadow-md) !important;
-      }
-
-      /* Enhanced Responsive Design */
-      @media (max-width: 768px) {
-        .form-grid {
-          grid-template-columns: 1fr;
-          gap: var(--space-6);
-        }
-
-        .item-form-grid {
-          grid-template-columns: 1fr;
-          gap: var(--space-4);
-        }
-
-        .summary-grid {
-          grid-template-columns: 1fr;
-        }
-
-        .form-actions {
-          flex-direction: column-reverse;
-          gap: var(--space-4);
-        }
-
-        .btn-primary,
-        .btn-secondary {
-          width: 100%;
-          justify-content: center;
-        }
-
-        .nav-content {
-          flex-direction: column;
-          gap: var(--space-4);
-          text-align: center;
-        }
-
-        .header-title {
-          order: -1;
-        }
-
-        .form-header {
-          padding: var(--space-8);
-        }
-
-        .form-body {
-          padding: var(--space-6);
-        }
-
-        .section-title {
-          font-size: var(--text-xl);
-        }
-
-        .items-section {
-          padding: var(--space-6);
-        }
-
-        .item-form {
-          padding: var(--space-6);
-        }
-      }
-
-      @media (max-width: 480px) {
-        .main-container {
-          padding: 0 var(--space-3) var(--space-8);
-        }
-
-        .form-title {
-          font-size: var(--text-3xl);
-        }
-
-        .input-group input,
-        .input-group select,
-        .input-group textarea {
-          padding: var(--space-4);
-        }
-
-        .add-item-btn {
-          width: 100%;
-          justify-content: center;
-        }
-
-        .items-header {
-          flex-direction: column;
-          gap: var(--space-4);
-          align-items: stretch;
-        }
-
-        .form-actions {
-          padding: var(--space-6);
-        }
-      }
-
-      /* Enhanced Loading and Success States */
-      .loading {
-        display: none;
-        align-items: center;
-        gap: var(--space-3);
-      }
-
-      .loading::before {
-        content: '';
-        width: 20px;
-        height: 20px;
-        border: 3px solid rgba(148, 163, 184, 0.3);
-        border-top-color: var(--primary-500);
-        border-radius: var(--radius-full);
-        animation: spin 1s linear infinite;
-      }
-
-      @keyframes spin {
-        to {
-          transform: rotate(360deg);
-        }
-      }
-
-      .success-message {
-        background: rgba(34, 197, 94, 0.1);
-        border: 1px solid rgba(34, 197, 94, 0.3);
-        color: var(--success-300);
-        padding: var(--space-6);
-        border-radius: var(--radius-xl);
-        margin-bottom: var(--space-6);
-        display: none;
-        text-align: center;
-        font-weight: var(--font-semibold);
-        backdrop-filter: blur(10px);
-        animation: slideDown 0.5s ease;
-      }
-
-      @keyframes slideDown {
-        from {
-          opacity: 0;
-          transform: translateY(-20px);
-        }
-        to {
-          opacity: 1;
-          transform: translateY(0);
-        }
-      }
-
-      /* Focus improvements for accessibility */
-      .input-group input:focus-visible,
-      .input-group select:focus-visible,
-      .input-group textarea:focus-visible {
-        outline: 3px solid var(--primary-500);
-        outline-offset: 2px;
-      }
-
-      .btn-primary:focus-visible,
-      .btn-secondary:focus-visible,
-      .add-item-btn:focus-visible {
-        outline: 3px solid var(--primary-500);
-        outline-offset: 3px;
-      }
-
-      /* High contrast mode improvements */
-      @media (prefers-contrast: high) {
-        .create-form,
-        .item-form,
-        .summary-section {
-          border-width: 3px;
-          border-color: var(--neutral-600);
-        }
-
-        .btn-primary,
-        .btn-secondary,
-        .add-item-btn {
-          border: 3px solid currentColor;
-        }
-      }
-
-      /* Reduced motion accessibility */
-      @media (prefers-reduced-motion: reduce) {
-        .btn-primary:hover,
-        .btn-secondary:hover,
-        .add-item-btn:hover,
-        .item-form:hover {
-          transform: none;
-        }
-
-        .btn-primary::before {
-          display: none;
-        }
-
-        body::before {
-          animation: none;
-        }
-
-        .success-message {
-          animation: none;
-        }
-      }
-
-/* Payment Dialog Styles */
-.dialog-overlay {
-=======
 /* Enhanced Create List Page - Dark Theme */
 body {
   margin: 0;
@@ -697,84 +11,11 @@
 /* Animated background pattern */
 body::before {
   content: '';
->>>>>>> 5522146e
   position: fixed;
   top: 0;
   left: 0;
   right: 0;
   bottom: 0;
-<<<<<<< HEAD
-  background: rgba(0, 0, 0, 0.7);
-  backdrop-filter: blur(4px);
-  display: flex;
-  align-items: center;
-  justify-content: center;
-  z-index: 1000;
-  padding: var(--space-4);
-}
-
-.dialog-content {
-  background: var(--color-background);
-  border-radius: var(--radius-lg);
-  max-width: 500px;
-  width: 100%;
-  box-shadow: var(--shadow-2xl);
-  border: 1px solid rgba(148, 163, 184, 0.2);
-  max-height: 90vh;
-  overflow-y: auto;
-}
-
-.dialog-header {
-  padding: var(--space-6);
-  border-bottom: 1px solid rgba(148, 163, 184, 0.2);
-  display: flex;
-  align-items: center;
-  justify-content: space-between;
-}
-
-.dialog-header h2 {
-  margin: 0;
-  font-size: 1.5rem;
-  font-weight: 600;
-  color: var(--color-text);
-}
-
-.dialog-close {
-  background: none;
-  border: none;
-  color: var(--color-text-muted);
-  cursor: pointer;
-  padding: var(--space-2);
-  border-radius: var(--radius-md);
-  transition: all 0.2s;
-}
-
-.dialog-close:hover {
-  background: rgba(148, 163, 184, 0.1);
-  color: var(--color-text);
-}
-
-.dialog-body {
-  padding: var(--space-6);
-}
-
-.dialog-body p {
-  margin-top: 0;
-  margin-bottom: var(--space-6);
-  color: var(--color-text-muted);
-}
-
-.dialog-actions {
-  padding: var(--space-6);
-  border-top: 1px solid rgba(148, 163, 184, 0.2);
-  display: flex;
-  gap: var(--space-3);
-  justify-content: flex-end;
-}
-
-.dialog-actions button {
-  min-width: 100px;
-=======
   background:
     radial-gradient(circle at 20% 80%, rgba(120, 119, 198, 0.2) 0%, transparent 50%),
     radial-gradient(circle at 80% 20%, rgba(255, 119, 198, 0.2) 0%, transparent 50%);
@@ -1437,5 +678,83 @@
   .success-message {
     animation: none;
   }
->>>>>>> 5522146e
+}
+
+/* Payment Dialog Styles */
+.dialog-overlay {
+  position: fixed;
+  top: 0;
+  left: 0;
+  right: 0;
+  bottom: 0;
+  background: rgba(0, 0, 0, 0.7);
+  backdrop-filter: blur(4px);
+  display: flex;
+  align-items: center;
+  justify-content: center;
+  z-index: 1000;
+  padding: var(--space-4);
+}
+
+.dialog-content {
+  background: var(--color-background);
+  border-radius: var(--radius-lg);
+  max-width: 500px;
+  width: 100%;
+  box-shadow: var(--shadow-2xl);
+  border: 1px solid rgba(148, 163, 184, 0.2);
+  max-height: 90vh;
+  overflow-y: auto;
+}
+
+.dialog-header {
+  padding: var(--space-6);
+  border-bottom: 1px solid rgba(148, 163, 184, 0.2);
+  display: flex;
+  align-items: center;
+  justify-content: space-between;
+}
+
+.dialog-header h2 {
+  margin: 0;
+  font-size: 1.5rem;
+  font-weight: 600;
+  color: var(--color-text);
+}
+
+.dialog-close {
+  background: none;
+  border: none;
+  color: var(--color-text-muted);
+  cursor: pointer;
+  padding: var(--space-2);
+  border-radius: var(--radius-md);
+  transition: all 0.2s;
+}
+
+.dialog-close:hover {
+  background: rgba(148, 163, 184, 0.1);
+  color: var(--color-text);
+}
+
+.dialog-body {
+  padding: var(--space-6);
+}
+
+.dialog-body p {
+  margin-top: 0;
+  margin-bottom: var(--space-6);
+  color: var(--color-text-muted);
+}
+
+.dialog-actions {
+  padding: var(--space-6);
+  border-top: 1px solid rgba(148, 163, 184, 0.2);
+  display: flex;
+  gap: var(--space-3);
+  justify-content: flex-end;
+}
+
+.dialog-actions button {
+  min-width: 100px;
 }